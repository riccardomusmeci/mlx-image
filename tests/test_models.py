import mlx.core as mx

from mlxim.data import DataLoader, LabelFolderDataset
from mlxim.io import read_rgb
from mlxim.model import create_model
from mlxim.model._registry import MODEL_CONFIG
from mlxim.transform import ImageNetTransform
from mlxim.utils.imagenet import IMAGENET2012_CLASSES


def test_download_resnet():
    x = mx.random.uniform(shape=(1, 224, 224, 3))
    model = create_model("resnet18", strict=True)
    model.eval()
    out = model(x)
    assert out.shape == (1, 1000), f"Expected shape (1, 1000), got {out.shape}"


def test_download_vit():
    x = mx.random.uniform(shape=(1, 224, 224, 3))
    model = create_model("vit_base_patch16_224", strict=True)
    model.eval()
    out = model(x)
    assert out.shape == (1, 1000), f"Expected shape (1, 1000), got {out.shape}"


def test_inference_resnet():
    class_map = {0: "n01440764", 1: "n01514668", 2: "n01667778"}
    dataset = LabelFolderDataset(
        "tests/data",
        class_map=class_map,
        transform=ImageNetTransform(train=False, img_size=224, interpolation="bicubic"),
    )
    loader = DataLoader(dataset=dataset)
    model = create_model("resnet34", weights=False, strict=True)
    model.eval()
    for batch in loader:
        x, target = batch
        logits = model(x)

        assert logits.shape == (1, 1000), f"Expected shape (1, 1000), got {logits.shape}"


def test_inference_vit():
    class_map = {0: "n01440764", 1: "n01514668", 2: "n01667778"}
    dataset = LabelFolderDataset(
        "tests/data",
        class_map=class_map,
        transform=ImageNetTransform(train=False, img_size=512, interpolation="bicubic"),
    )
    loader = DataLoader(dataset=dataset)
    model = create_model("vit_large_patch16_512.swag_e2e", weights=False, strict=True)
    model.eval()
    for batch in loader:
        x, target = batch
        logits = model(x)
        assert logits.shape == (1, 1000), f"Expected shape (1, 1000), got {logits.shape}"


def test_features_resnet():
    x = mx.random.uniform(shape=(1, 224, 224, 3))
    model = create_model("resnet18", strict=True)
    model.eval()
    out = model.get_features(x)
    assert out.shape == (1, 512), f"Expected shape (1, 512), got {out.shape}"


<<<<<<< HEAD
def test_download_efficientnet():
    x = mx.random.uniform(shape=(1, 224, 224, 3))
    model = create_model("efficientnet_b0", strict=True)
=======
def test_download_mobilenetv2():
    x = mx.random.uniform(shape=(1, 224, 224, 3))
    model = create_model("mobilenet_v2", strict=True)
>>>>>>> 51879c4c
    model.eval()
    out = model(x)
    assert out.shape == (1, 1000), f"Expected shape (1, 1000), got {out.shape}"


<<<<<<< HEAD
def test_inference_efficientnet():
=======
def test_inference_mobilenetv2():
>>>>>>> 51879c4c
    class_map = {0: "n01440764", 1: "n01514668", 2: "n01667778"}
    dataset = LabelFolderDataset(
        "tests/data",
        class_map=class_map,
<<<<<<< HEAD
        transform=ImageNetTransform(train=False, img_size=224, interpolation="bicubic"),
    )
    loader = DataLoader(dataset=dataset)
    model = create_model("efficientnet_b0", weights=False, strict=True)
=======
        transform=ImageNetTransform(train=False, img_size=224, interpolation="bilinear"),
    )
    loader = DataLoader(dataset=dataset)
    model = create_model("mobilenet_v2", weights=False, strict=True)
>>>>>>> 51879c4c
    model.eval()
    for batch in loader:
        x, target = batch
        logits = model(x)

        assert logits.shape == (1, 1000), f"Expected shape (1, 1000), got {logits.shape}"


<<<<<<< HEAD
def test_features_efficientnet():
    x = mx.random.uniform(shape=(1, 224, 224, 3))
    model = create_model("efficientnet_b0", strict=True)
    model.eval()
    out = model.get_features(x)
    assert out.shape == (1, 1280), f"Expected shape (1, 1280), got {out.shape}"
=======
def test_features_mobilenetv2():
    x = mx.random.uniform(shape=(1, 224, 224, 3))
    model = create_model("mobilenet_v2", strict=True)
    model.eval()
    out = model.get_features(x)
    assert out.shape == (1, 1280), f"Expected shape (1, 1280), got {out.shape}"


def test_download_mobilenetv3_large():
    x = mx.random.uniform(shape=(1, 224, 224, 3))
    model = create_model("mobilenet_v3_large", weights=False, strict=True)
    model.eval()
    out = model(x)
    assert out.shape == (1, 1000), f"Expected shape (1, 1000), got {out.shape}"


def test_download_mobilenetv3_small():
    x = mx.random.uniform(shape=(1, 224, 224, 3))
    model = create_model("mobilenet_v3_small", weights=False, strict=True)
    model.eval()
    out = model(x)
    assert out.shape == (1, 1000), f"Expected shape (1, 1000), got {out.shape}"


def test_inference_mobilenetv3_large():
    class_map = {0: "n01440764", 1: "n01514668", 2: "n01667778"}
    dataset = LabelFolderDataset(
        "tests/data",
        class_map=class_map,
        transform=ImageNetTransform(train=False, img_size=224, interpolation="bilinear"),
    )
    loader = DataLoader(dataset=dataset)
    model = create_model("mobilenet_v3_large", weights=False, strict=True)
    model.eval()
    for batch in loader:
        x, target = batch
        logits = model(x)

        assert logits.shape == (1, 1000), f"Expected shape (1, 1000), got {logits.shape}"


def test_inference_mobilenetv3_small():
    class_map = {0: "n01440764", 1: "n01514668", 2: "n01667778"}
    dataset = LabelFolderDataset(
        "tests/data",
        class_map=class_map,
        transform=ImageNetTransform(train=False, img_size=224, interpolation="bilinear"),
    )
    loader = DataLoader(dataset=dataset)
    model = create_model("mobilenet_v3_small", weights=False, strict=True)
    model.eval()
    for batch in loader:
        x, target = batch
        logits = model(x)

        assert logits.shape == (1, 1000), f"Expected shape (1, 1000), got {logits.shape}"


def test_features_mobilenetv3_large():
    x = mx.random.uniform(shape=(1, 224, 224, 3))
    model = create_model("mobilenet_v3_large", weights=False, strict=True)
    model.eval()
    out = model.get_features(x)
    assert out.shape == (1, 960), f"Expected shape (1, 960), got {out.shape}"


def test_features_mobilenetv3_small():
    x = mx.random.uniform(shape=(1, 224, 224, 3))
    model = create_model("mobilenet_v3_small", weights=False, strict=True)
    model.eval()
    out = model.get_features(x)
    assert out.shape == (1, 576), f"Expected shape (1, 576), got {out.shape}"
>>>>>>> 51879c4c
<|MERGE_RESOLUTION|>--- conflicted
+++ resolved
@@ -65,40 +65,31 @@
     assert out.shape == (1, 512), f"Expected shape (1, 512), got {out.shape}"
 
 
-<<<<<<< HEAD
 def test_download_efficientnet():
     x = mx.random.uniform(shape=(1, 224, 224, 3))
     model = create_model("efficientnet_b0", strict=True)
-=======
 def test_download_mobilenetv2():
     x = mx.random.uniform(shape=(1, 224, 224, 3))
     model = create_model("mobilenet_v2", strict=True)
->>>>>>> 51879c4c
     model.eval()
     out = model(x)
     assert out.shape == (1, 1000), f"Expected shape (1, 1000), got {out.shape}"
 
 
-<<<<<<< HEAD
 def test_inference_efficientnet():
-=======
 def test_inference_mobilenetv2():
->>>>>>> 51879c4c
     class_map = {0: "n01440764", 1: "n01514668", 2: "n01667778"}
     dataset = LabelFolderDataset(
         "tests/data",
         class_map=class_map,
-<<<<<<< HEAD
         transform=ImageNetTransform(train=False, img_size=224, interpolation="bicubic"),
     )
     loader = DataLoader(dataset=dataset)
     model = create_model("efficientnet_b0", weights=False, strict=True)
-=======
         transform=ImageNetTransform(train=False, img_size=224, interpolation="bilinear"),
     )
     loader = DataLoader(dataset=dataset)
     model = create_model("mobilenet_v2", weights=False, strict=True)
->>>>>>> 51879c4c
     model.eval()
     for batch in loader:
         x, target = batch
@@ -107,14 +98,12 @@
         assert logits.shape == (1, 1000), f"Expected shape (1, 1000), got {logits.shape}"
 
 
-<<<<<<< HEAD
 def test_features_efficientnet():
     x = mx.random.uniform(shape=(1, 224, 224, 3))
     model = create_model("efficientnet_b0", strict=True)
     model.eval()
     out = model.get_features(x)
     assert out.shape == (1, 1280), f"Expected shape (1, 1280), got {out.shape}"
-=======
 def test_features_mobilenetv2():
     x = mx.random.uniform(shape=(1, 224, 224, 3))
     model = create_model("mobilenet_v2", strict=True)
@@ -186,5 +175,4 @@
     model = create_model("mobilenet_v3_small", weights=False, strict=True)
     model.eval()
     out = model.get_features(x)
-    assert out.shape == (1, 576), f"Expected shape (1, 576), got {out.shape}"
->>>>>>> 51879c4c
+    assert out.shape == (1, 576), f"Expected shape (1, 576), got {out.shape}"